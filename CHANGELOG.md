# Changelog

<<<<<<< HEAD
=======
## v6.3.2

### 😢 Regression

- `forceEnv` was interfering with regular environment handling

## v6.3.1

### 🐛 Bug Fix

 - The new `forceEnv` options wasn't working as expected (#379) @chrisvasz

## v6.3.0

### 🚀 New Feature

- Add new config option `forceEnv` (#368) @moimael

Allow to override BABEL_ENV/NODE_ENV at loader-level. Useful for isomorphic applications which have   separate babel config for client and server.

### 🐛 Bug Fix

- Update loader-utils dependency to ^0.2.16 to fix compatibility with webpack 2 (#371) @leonaves

### 💅 Polish

- Improve FS caching to do less sync calls which improves performance slightly (#375) @akx 

## v6.2.10

Support for webpack 2.2-rc has been added in this release

### 🐛 Bug Fix

- If cache directory not writable, try to fallback to tmpdir before failing

## v6.2.9

### 😢 Regression

Source maps on windows did not work correctly with v6.2.8.
Thanks @josephst

### 🏠 Internal

- Add AppVeyor to run tests on windows @danez
- Fix tests on windows (#343) @danez

>>>>>>> 931c6195
## v6.2.8

### 🐛 Bug Fix

- gzipped files should have `.gz` as the extension, not `.gzip` (#326) @bjornstar
- fix options.sourceFileName gennerate bug (#260) @creeperyang

### 📝 Documentation

- Update README docs for cacheDirectory's actual behaviour (#245) @sohkai
- updates docs re: transform-runtime (#197) @gbrassey

### 🏠 Internal

- Use eslint and nyc (#321) @danez
- Adjust travis config (#320) @danez
- Use babel to compile babel-loader (#319) @danez

## v6.2.7

### 😢 Regression

Fallback to `os.tmpdir()` if no cachedir found (#318) (fixes #317) @danez

Fixes an issue with v6.2.6 when using `babel-loader` as a global package.

## v6.2.6

### 🐛 Bug Fix

- Use standard cache dir as default `cacheDirectory` (#301) @fson

Use the common cache directory, `./node_modules/.cache/babel-loader`, as the default cache directory (when the cacheDirectory setting is enabled).

```js
query: {
  cacheDirectory: true
}
```

## v6.2.5

- Don't show the call stack for a Babel error (such as when you have a syntax error)

<img width="415" alt="screenshot 2016-08-15 15 24 37" src="https://cloud.githubusercontent.com/assets/30594/17664401/727ba098-62fc-11e6-9f12-42da0cf47f14.png">

- resolve the .babelrc relative to the file path rather than the cwd (current working directory).

 * fix: more concise formatting for Babel errors (#287) (Andrey Popp)
 * fix(resolve-rc): resolve-rc relative file path (#253) (Luke Page)
 * add babel-core and preset-2015 to dev dependencies (#273) (timse)
 * chore(docs): add issue and pr templates (#280) (Joshua Wiens)
 * chore(docs): fix badge formatting (Joshua Wiens)
 * chore(ci): expand travis testing (#278) (Joshua Wiens)
 * Update README: add env vars to cacheIdentifier (#267) (Dominik Ferber)
 * add npm badge [skip ci] (Henry Zhu)
 * update [skip ci] (Henry Zhu)
 * remove jsx references as well [skip ci] (Henry Zhu)
 * Save the transform to devDependencies (Ray Booysen)
 * Remove 'react' preset (Jake Rios)
 * Removed babel-preset-react from README.md (Ben Stephenson)

## v6.2.4
 * change allowed peer deps (all webpack 2 beta versions)

## v6.2.3
 * change allowed peer deps (2.0.7-beta)

## v6.2.2
  * Update peerDependencies to accept webpack 2 [#208](https://github.com/babel/babel-loader/pull/208)
  * Remove duplicated dependencies

## v6.2.0
  * Pass true filenames [#106](https://github.com/babel/babel-loader/issues/106)
  * Remove babel-core from devDependencies

## v6.1.0

  * Merge [PR #146](https://github.com/babel/babel-loader/pull/146) Set source file name relative to options.sourceRoot
  * Merge [PR #136](https://github.com/babel/babel-loader/pull/136) use container-based infrastructure for faster build
  * Merge [PR #121](https://github.com/babel/babel-loader/pull/121) Make babelrc configurable
  * Merge [PR #113](https://github.com/babel/babel-loader/pull/113) Include BABEL_ENV || NODE_ENV in cacheIdentifier

## v6.0.1

  * Update to babel v6.

## v5.3.1

  * Merge [PR #85](https://github.com/babel/babel-loader/pull/85) - Don't override sourcemap if sourcesContent already exists.


## v5.3.1

  * Merge [PR #82](https://github.com/babel/babel-loader/pull/82) - Fallback global options to empty object to avoid conflicts with object-assign polyfill.

## v5.3.0

  * Merge [PR #79](https://github.com/babel/babel-loader/pull/79) - This should allow babel-loader to work with [enhanced-require](https://github.com/webpack/enhanced-require).

## v5.2.0

  * Include `.babelrc` file into the `cacheIdentifier` if it exists<|MERGE_RESOLUTION|>--- conflicted
+++ resolved
@@ -1,7 +1,5 @@
 # Changelog
 
-<<<<<<< HEAD
-=======
 ## v6.3.2
 
 ### 😢 Regression
@@ -50,7 +48,6 @@
 - Add AppVeyor to run tests on windows @danez
 - Fix tests on windows (#343) @danez
 
->>>>>>> 931c6195
 ## v6.2.8
 
 ### 🐛 Bug Fix
