--- conflicted
+++ resolved
@@ -1,10 +1,6 @@
 {
   "name": "babel-loader",
-<<<<<<< HEAD
   "version": "7.0.0-alpha.1",
-=======
-  "version": "6.4.0",
->>>>>>> 36db87b8
   "description": "babel module loader for webpack",
   "files": [
     "lib"
@@ -27,15 +23,9 @@
     "babel-cli": "^6.18.0",
     "babel-core": "^6.0.0",
     "babel-eslint": "^7.1.0",
-<<<<<<< HEAD
     "babel-plugin-istanbul": "^4.0.0",
+    "babel-plugin-react-intl": "^2.1.3",
     "babel-preset-env": "^1.2.0",
-=======
-    "babel-plugin-istanbul": "^3.0.0",
-    "babel-plugin-react-intl": "^2.1.3",
-    "babel-preset-es2015": "^6.0.0",
-    "babel-preset-latest": "^6.16.0",
->>>>>>> 36db87b8
     "babel-register": "^6.18.0",
     "codecov": "^1.0.1",
     "cross-env": "^3.1.4",
@@ -44,17 +34,9 @@
     "eslint-plugin-flowtype": "^2.25.0",
     "nyc": "^10.0.0",
     "react": "^15.1.0",
-<<<<<<< HEAD
     "react-intl":"^2.1.2",
-    "babel-plugin-react-intl": "^2.1.3",
     "react-intl-webpack-plugin":"^0.0.3",
     "webpack": "^2.2.0"
-=======
-    "react-intl": "^2.1.2",
-    "react-intl-webpack-plugin": "^0.0.3",
-    "rimraf": "^2.4.3",
-    "webpack": "^2.2.0-rc"
->>>>>>> 36db87b8
   },
   "scripts": {
     "clean": "rimraf lib/",
