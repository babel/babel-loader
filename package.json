--- conflicted
+++ resolved
@@ -4,21 +4,6 @@
   "description": "babel module loader for webpack",
   "main": "index.js",
   "dependencies": {
-<<<<<<< HEAD
-    "loader-utils": "^0.2.5"
-  },
-  "peerDependencies": {
-    "babel-core": "*",
-    "webpack": "*"
-  },
-  "devDependencies": {
-    "babel-core": "^5.1.13",
-    "mocha": "^2.0.1",
-    "mocha-loader": "^0.7.0",
-    "should": "^4.3.1",
-    "webpack-dev-server": "^1.6.6"
-=======
-    "babel-core": "5.0.0",
     "object-assign": "^2.0.0",
     "loader-utils": "^0.2.6"
   },
@@ -30,7 +15,6 @@
     "mocha": "^2.2.1",
     "rimraf": "^2.3.2",
     "webpack": "^1.7.3"
->>>>>>> 27a6cbc2
   },
   "scripts": {
     "test": "istanbul cover ./node_modules/.bin/_mocha -- test/*.test.js"
