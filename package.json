{
  "name": "babel-loader",
  "version": "7.0.0-beta.1",
  "description": "babel module loader for webpack",
  "files": [
    "lib"
  ],
  "main": "lib/index.js",
  "engines": {
    "node": ">=4"
  },
  "dependencies": {
    "find-cache-dir": "^0.1.1",
    "loader-utils": "^1.0.2",
    "mkdirp": "^0.5.1"
  },
  "peerDependencies": {
    "babel-core": "6 || 7 || ^7.0.0-alpha || ^7.0.0-beta || ^7.0.0-rc",
    "webpack": "2"
  },
  "devDependencies": {
    "ava": "^0.18.0",
    "babel-cli": "^6.18.0",
    "babel-core": "^6.0.0",
    "babel-eslint": "^7.1.0",
    "babel-plugin-istanbul": "^4.0.0",
    "babel-plugin-react-intl": "^2.1.3",
    "babel-preset-env": "^1.2.0",
    "babel-register": "^6.18.0",
<<<<<<< HEAD
    "codecov": "^2.0.1",
    "cross-env": "^2.0.0",
=======
    "codecov": "^1.0.1",
    "cross-env": "^3.1.4",
>>>>>>> ed8711d5
    "eslint": "^3.8.1",
    "eslint-config-babel": "^6.0.0",
    "eslint-plugin-flowtype": "^2.25.0",
    "nyc": "^10.0.0",
    "react": "^15.1.0",
    "react-intl": "^2.1.2",
    "react-intl-webpack-plugin": "^0.0.3",
    "rimraf": "^2.4.3",
    "webpack": "^2.2.0"
  },
  "scripts": {
    "clean": "rimraf lib/",
    "build": "babel src/ --out-dir lib/",
    "coverage": "nyc report --reporter=json && codecov -f coverage/coverage-final.json",
    "lint": "eslint src test",
    "preversion": "yarn run test",
    "prepublish": "yarn run clean && yarn run build",
    "test": "yarn run lint && cross-env BABEL_ENV=test yarn run build && yarn run test-only",
    "test-ci": "cross-env BABEL_ENV=test yarn run build && yarn run test-only",
    "test-only": "nyc ava"
  },
  "repository": {
    "type": "git",
    "url": "https://github.com/babel/babel-loader.git"
  },
  "keywords": [
    "webpack",
    "loader",
    "babel",
    "es6",
    "transpiler",
    "module"
  ],
  "author": "Luis Couto <hello@luiscouto.pt>",
  "license": "MIT",
  "bugs": {
    "url": "https://github.com/babel/babel-loader/issues"
  },
  "homepage": "https://github.com/babel/babel-loader",
  "nyc": {
    "all": true,
    "include": [
      "src/**/*.js"
    ],
    "require": [
      "babel-register"
    ],
    "sourceMap": false,
    "instrument": false
  },
  "ava": {
    "files": [
      "test/**/*.test.js",
      "!test/fixtures/**/*",
      "!test/helpers/**/*"
    ],
    "source": [
      "src/**/*.js"
    ],
    "babel": "inherit"
  }
}<|MERGE_RESOLUTION|>--- conflicted
+++ resolved
@@ -27,13 +27,8 @@
     "babel-plugin-react-intl": "^2.1.3",
     "babel-preset-env": "^1.2.0",
     "babel-register": "^6.18.0",
-<<<<<<< HEAD
     "codecov": "^2.0.1",
-    "cross-env": "^2.0.0",
-=======
-    "codecov": "^1.0.1",
     "cross-env": "^3.1.4",
->>>>>>> ed8711d5
     "eslint": "^3.8.1",
     "eslint-config-babel": "^6.0.0",
     "eslint-plugin-flowtype": "^2.25.0",
