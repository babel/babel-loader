{
  "name": "babel-loader",
<<<<<<< HEAD
  "version": "6.2.8",
=======
  "version": "6.3.2",
>>>>>>> 931c6195
  "description": "babel module loader for webpack",
  "files": [
    "lib"
  ],
  "main": "lib/index.js",
  "dependencies": {
    "find-cache-dir": "^0.1.1",
<<<<<<< HEAD
    "loader-utils": "^0.2.11",
=======
    "loader-utils": "^0.2.16",
>>>>>>> 931c6195
    "mkdirp": "^0.5.1",
    "object-assign": "^4.0.1"
  },
  "peerDependencies": {
    "babel-core": "^6.0.0",
    "webpack": "1 || 2 || ^2.1.0-beta || ^2.2.0-rc"
  },
  "devDependencies": {
    "ava": "^0.17.0",
    "babel-cli": "^6.18.0",
    "babel-core": "^6.0.0",
    "babel-eslint": "^7.1.0",
    "babel-plugin-istanbul": "^3.0.0",
<<<<<<< HEAD
    "babel-plugin-react-intl": "2.1.3",
    "babel-preset-es2015": "^6.0.0",
    "babel-preset-latest": "^6.16.0",
    "codecov": "^1.0.1",
    "cross-env": "^2.0.0",
    "eslint": "^3.8.1",
    "eslint-config-babel": "^3.0.0",
    "eslint-plugin-babel": "^4.0.0",
    "eslint-plugin-flowtype": "^2.25.0",
    "nyc": "^9.0.0",
    "react": "^15.1.0",
    "react-intl":"^2.1.2",
	"react-intl-webpack-plugin":"0.0.3",
    "rimraf": "^2.4.3",
    "webpack": "^2.1.0-beta.22"
  },
  "scripts": {
=======
    "babel-preset-es2015": "^6.0.0",
    "babel-preset-latest": "^6.16.0",
    "babel-register": "^6.18.0",
    "codecov": "^1.0.1",
    "cross-env": "^2.0.0",
    "eslint": "^3.8.1",
    "eslint-config-babel": "^6.0.0",
    "eslint-plugin-flowtype": "^2.25.0",
    "nyc": "^10.0.0",
    "rimraf": "^2.4.3",
    "webpack": "^2.2.0-rc"
  },
  "scripts": {
    "clean": "rimraf lib/",
>>>>>>> 931c6195
    "build": "babel src/ --out-dir lib/",
    "coverage": "nyc report --reporter=json && codecov -f coverage/coverage-final.json",
    "lint": "eslint src test",
    "preversion": "npm test",
<<<<<<< HEAD
    "prepublish": "npm run build",
    "test": "npm run lint && npm run build && npm run test-only",
    "test-ci": "cross-env BABEL_ENV=test npm run build && nyc npm run test-only",
    "test-only": "ava"
=======
    "prepublish": "npm run clean && npm run build",
    "test": "npm run lint && cross-env BABEL_ENV=test npm run build && npm run test-only",
    "test-ci": "cross-env BABEL_ENV=test npm run build && npm run test-only",
    "test-only": "nyc ava"
>>>>>>> 931c6195
  },
  "repository": {
    "type": "git",
    "url": "https://github.com/babel/babel-loader.git"
  },
  "keywords": [
    "webpack",
    "loader",
    "babel",
    "es6",
    "transpiler",
    "module"
  ],
  "author": "Luis Couto <hello@luiscouto.pt>",
  "license": "MIT",
  "bugs": {
    "url": "https://github.com/babel/babel-loader/issues"
  },
  "homepage": "https://github.com/babel/babel-loader",
  "nyc": {
    "all": true,
    "include": [
      "src/**/*.js"
    ],
<<<<<<< HEAD
=======
    "require": [
      "babel-register"
    ],
>>>>>>> 931c6195
    "sourceMap": false,
    "instrument": false
  },
  "ava": {
    "files": [
<<<<<<< HEAD
      "test/**/*.test.js"
    ],
    "source": [
      "src/**/*.test.js"
=======
      "test/**/*.test.js",
      "!test/fixtures/**/*",
      "!test/helpers/**/*"
    ],
    "source": [
      "src/**/*.js"
>>>>>>> 931c6195
    ],
    "babel": "inherit"
  }
}<|MERGE_RESOLUTION|>--- conflicted
+++ resolved
@@ -1,10 +1,6 @@
 {
   "name": "babel-loader",
-<<<<<<< HEAD
-  "version": "6.2.8",
-=======
   "version": "6.3.2",
->>>>>>> 931c6195
   "description": "babel module loader for webpack",
   "files": [
     "lib"
@@ -12,11 +8,7 @@
   "main": "lib/index.js",
   "dependencies": {
     "find-cache-dir": "^0.1.1",
-<<<<<<< HEAD
-    "loader-utils": "^0.2.11",
-=======
     "loader-utils": "^0.2.16",
->>>>>>> 931c6195
     "mkdirp": "^0.5.1",
     "object-assign": "^4.0.1"
   },
@@ -30,25 +22,11 @@
     "babel-core": "^6.0.0",
     "babel-eslint": "^7.1.0",
     "babel-plugin-istanbul": "^3.0.0",
-<<<<<<< HEAD
-    "babel-plugin-react-intl": "2.1.3",
-    "babel-preset-es2015": "^6.0.0",
-    "babel-preset-latest": "^6.16.0",
-    "codecov": "^1.0.1",
-    "cross-env": "^2.0.0",
-    "eslint": "^3.8.1",
-    "eslint-config-babel": "^3.0.0",
-    "eslint-plugin-babel": "^4.0.0",
-    "eslint-plugin-flowtype": "^2.25.0",
-    "nyc": "^9.0.0",
+
     "react": "^15.1.0",
     "react-intl":"^2.1.2",
-	"react-intl-webpack-plugin":"0.0.3",
-    "rimraf": "^2.4.3",
-    "webpack": "^2.1.0-beta.22"
-  },
-  "scripts": {
-=======
+	  "react-intl-webpack-plugin":"0.0.3",
+
     "babel-preset-es2015": "^6.0.0",
     "babel-preset-latest": "^6.16.0",
     "babel-register": "^6.18.0",
@@ -63,22 +41,14 @@
   },
   "scripts": {
     "clean": "rimraf lib/",
->>>>>>> 931c6195
     "build": "babel src/ --out-dir lib/",
     "coverage": "nyc report --reporter=json && codecov -f coverage/coverage-final.json",
     "lint": "eslint src test",
     "preversion": "npm test",
-<<<<<<< HEAD
-    "prepublish": "npm run build",
-    "test": "npm run lint && npm run build && npm run test-only",
-    "test-ci": "cross-env BABEL_ENV=test npm run build && nyc npm run test-only",
-    "test-only": "ava"
-=======
     "prepublish": "npm run clean && npm run build",
     "test": "npm run lint && cross-env BABEL_ENV=test npm run build && npm run test-only",
     "test-ci": "cross-env BABEL_ENV=test npm run build && npm run test-only",
     "test-only": "nyc ava"
->>>>>>> 931c6195
   },
   "repository": {
     "type": "git",
@@ -103,30 +73,20 @@
     "include": [
       "src/**/*.js"
     ],
-<<<<<<< HEAD
-=======
     "require": [
       "babel-register"
     ],
->>>>>>> 931c6195
     "sourceMap": false,
     "instrument": false
   },
   "ava": {
     "files": [
-<<<<<<< HEAD
-      "test/**/*.test.js"
-    ],
-    "source": [
-      "src/**/*.test.js"
-=======
       "test/**/*.test.js",
       "!test/fixtures/**/*",
       "!test/helpers/**/*"
     ],
     "source": [
       "src/**/*.js"
->>>>>>> 931c6195
     ],
     "babel": "inherit"
   }
