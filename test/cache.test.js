import test from "ava";
import fs from "fs";
import path from "path";
import assign from "object-assign";
<<<<<<< HEAD
import mkdirp from "mkdirp";
import rimraf from "rimraf";
import webpack from "webpack";
=======
import rimraf from "rimraf";
import webpack from "webpack";
import createTestDirectory from "./helpers/createTestDirectory";
>>>>>>> 931c6195

const defaultCacheDir = path.join(__dirname, "../node_modules/.cache/babel-loader");
const cacheDir = path.join(__dirname, "output/cache/cachefiles");
const outputDir = path.join(__dirname, "output/cache");
const babelLoader = path.join(__dirname, "../lib");

const globalConfig = {
  entry: path.join(__dirname, "fixtures/basic.js"),
  module: {
    loaders: [
      {
        test: /\.js$/,
        loader: babelLoader,
        exclude: /node_modules/,
      },
    ],
  },
};

// Create a separate directory for each test so that the tests
// can run in parallel

test.cb.beforeEach((t) => {
<<<<<<< HEAD
  const directory = path.join(outputDir, t.title.replace(/ /g, "_"));
  t.context.directory = directory;
  rimraf(directory, (err) => {
    if (err) return t.end(err);
    mkdirp(directory, t.end);
  });
});
test.cb.beforeEach((t) => {
  const cacheDirectory = path.join(cacheDir, t.title.replace(/ /g, "_"));
  t.context.cacheDirectory = cacheDirectory;
  rimraf(cacheDirectory, (err) => {
    if (err) return t.end(err);
    mkdirp(cacheDirectory, t.end);
=======
  createTestDirectory(outputDir, t.title, (err, directory) => {
    if (err) return t.end(err);
    t.context.directory = directory;
    t.end();
  });
});
test.cb.beforeEach((t) => {
  createTestDirectory(cacheDir, t.title, (err, directory) => {
    if (err) return t.end(err);
    t.context.cacheDirectory = directory;
    t.end();
>>>>>>> 931c6195
  });
});
test.cb.beforeEach((t) => rimraf(defaultCacheDir, t.end));
test.cb.afterEach((t) => rimraf(t.context.directory, t.end));
test.cb.afterEach((t) => rimraf(t.context.cacheDirectory, t.end));

test.cb("should output files to cache directory", (t) => {
  const config = assign({}, globalConfig, {
    output: {
      path: t.context.directory,
    },
    module: {
      loaders: [
        {
          test: /\.js$/,
          loader: babelLoader,
          exclude: /node_modules/,
          query: {
            cacheDirectory: t.context.cacheDirectory,
            presets: ["es2015"],
          },
<<<<<<< HEAD
        },
      ],
    },
  });

  webpack(config, (err) => {
    t.is(err, null);

    fs.readdir(t.context.cacheDirectory, (err, files) => {
      t.is(err, null);
      t.true(files.length > 0);
      t.end();
=======
        },
      ],
    },
  });

  webpack(config, (err) => {
    t.is(err, null);

    fs.readdir(t.context.cacheDirectory, (err, files) => {
      t.is(err, null);
      t.true(files.length > 0);
      t.end();
    });
  });
});

test.cb.serial("should output json.gz files to standard cache dir by default", (t) => {
  const config = assign({}, globalConfig, {
    output: {
      path: t.context.directory,
    },
    module: {
      loaders: [
        {
          test: /\.jsx?/,
          loader: babelLoader,
          exclude: /node_modules/,
          query: {
            cacheDirectory: true,
            presets: ["es2015"],
          },
        },
      ],
    },
  });

  webpack(config, (err) => {
    t.is(err, null);

    fs.readdir(defaultCacheDir, (err, files) => {
      files = files.filter((file) => /\b[0-9a-f]{5,40}\.json\.gz\b/.test(file));

      t.is(err, null);
      t.true(files.length > 0);
      t.end();
    });
  });
});

test.cb.serial("should output files to standard cache dir if set to true in query", (t) => {
  const config = assign({}, globalConfig, {
    output: {
      path: t.context.directory,
    },
    module: {
      loaders: [
        {
          test: /\.jsx?/,
          loader: `${babelLoader}?cacheDirectory=true&presets[]=es2015`,
          exclude: /node_modules/,
        },
      ],
    },
  });

  webpack(config, (err) => {
    t.is(err, null);

    fs.readdir(defaultCacheDir, (err, files) => {
      files = files.filter((file) => /\b[0-9a-f]{5,40}\.json\.gz\b/.test(file));

      t.is(err, null);
      t.true(files.length > 0);
      t.end();
    });
  });
});

test.cb.skip("should read from cache directory if cached file exists", (t) => {
  const config = assign({}, globalConfig, {
    output: {
      path: t.context.directory,
    },
    module: {
      loaders: [
        {
          test: /\.jsx?/,
          loader: babelLoader,
          exclude: /node_modules/,
          query: {
            cacheDirectory: t.context.cacheDirectory,
            presets: ["es2015"],
          },
        },
      ],
    },
  });

  // @TODO Find a way to know if the file as correctly read without relying on
  // Istanbul for coverage.
  webpack(config, (err) => {
    t.is(err, null);

    webpack(config, (err) => {
      t.is(err, null);
      fs.readdir(t.context.cacheDirectory, (err, files) => {
        t.is(err, null);
        t.true(files.length > 0);
        t.end();
      });
>>>>>>> 931c6195
    });
  });
});

<<<<<<< HEAD
test.cb.serial("should output <hash>.json.gz files to standard cache dir by default", (t) => {
=======
});

test.cb("should have one file per module", (t) => {
>>>>>>> 931c6195
  const config = assign({}, globalConfig, {
    output: {
      path: t.context.directory,
    },
    module: {
      loaders: [
        {
          test: /\.jsx?/,
          loader: babelLoader,
          exclude: /node_modules/,
          query: {
<<<<<<< HEAD
            cacheDirectory: true,
=======
            cacheDirectory: t.context.cacheDirectory,
>>>>>>> 931c6195
            presets: ["es2015"],
          },
        },
      ],
    },
  });

  webpack(config, (err) => {
    t.is(err, null);
<<<<<<< HEAD

    fs.readdir(defaultCacheDir, (err, files) => {
      files = files.filter((file) => /\b[0-9a-f]{5,40}\.json\.gz\b/.test(file));

      t.is(err, null);
      t.true(files.length > 0);
      t.end();
    });
  });
});

test.cb.serial("should output files to standard cache dir if set to true in query", (t) => {
  const config = assign({}, globalConfig, {
    output: {
      path: t.context.directory,
    },
    module: {
      loaders: [
        {
          test: /\.jsx?/,
          loader: `${babelLoader}?cacheDirectory=true&presets[]=es2015`,
          exclude: /node_modules/,
        },
      ],
    },
  });

  webpack(config, (err) => {
    t.is(err, null);

    fs.readdir(defaultCacheDir, (err, files) => {
      files = files.filter((file) => /\b[0-9a-f]{5,40}\.json\.gz\b/.test(file));

      t.is(err, null);
      t.true(files.length > 0);
      t.end();
    });
  });
});

test.cb.skip("should read from cache directory if cached file exists", (t) => {
  const config = assign({}, globalConfig, {
    output: {
      path: t.context.directory,
    },
    module: {
      loaders: [
        {
          test: /\.jsx?/,
          loader: babelLoader,
          exclude: /node_modules/,
          query: {
            cacheDirectory: t.context.cacheDirectory,
            presets: ["es2015"],
          },
        },
      ],
    },
  });

  // @TODO Find a way to know if the file as correctly read without relying on
  // Istanbul for coverage.
  webpack(config, (err) => {
    t.is(err, null);

    webpack(config, (err) => {
      t.is(err, null);
      fs.readdir(t.context.cacheDirectory, (err, files) => {
        t.is(err, null);
        t.true(files.length > 0);
        t.end();
      });
    });
  });

});

test.cb("should have one file per module", (t) => {
  const config = assign({}, globalConfig, {
    output: {
      path: t.context.directory,
    },
    module: {
      loaders: [
        {
          test: /\.jsx?/,
          loader: babelLoader,
          exclude: /node_modules/,
          query: {
            cacheDirectory: t.context.cacheDirectory,
            presets: ["es2015"],
          },
        },
      ],
    },
  });

  webpack(config, (err) => {
    t.is(err, null);

=======

>>>>>>> 931c6195
    fs.readdir(t.context.cacheDirectory, (err, files) => {
      t.is(err, null);
      t.true(files.length === 3);
      t.end();
    });
  });
});

<<<<<<< HEAD

=======
>>>>>>> 931c6195
test.cb("should generate a new file if the identifier changes", (t) => {
  const configs = [
    assign({}, globalConfig, {
      output: {
        path: t.context.directory,
      },
      module: {
        loaders: [
          {
            test: /\.jsx?/,
            loader: babelLoader,
            exclude: /node_modules/,
            query: {
              cacheDirectory: t.context.cacheDirectory,
              cacheIdentifier: "a",
              presets: ["es2015"],
            },
          },
        ],
      },
    }),
    assign({}, globalConfig, {
      output: {
        path: t.context.directory,
      },
      module: {
        loaders: [
          {
            test: /\.jsx?/,
            loader: babelLoader,
            exclude: /node_modules/,
            query: {
              cacheDirectory: t.context.cacheDirectory,
              cacheIdentifier: "b",
              presets: ["es2015"],
            },
          },
        ],
      },
    }),
  ];
  let counter = configs.length;

  configs.forEach((config) => {
    webpack(config, (err) => {
      t.is(err, null);
      counter -= 1;

      if (!counter) {
        fs.readdir(t.context.cacheDirectory, (err, files) => {
          t.is(err, null);
          t.true(files.length === 6);
          t.end();
        });
      }
    });
  });

});

test.cb("should allow to specify the .babelrc file", (t) => {
  const config = [
    assign({}, globalConfig, {
      entry: path.join(__dirname, "fixtures/constant.js"),
      output: {
        path: t.context.directory,
      },
      module: {
        loaders: [
          {
            test: /\.jsx?/,
            loader: babelLoader,
            exclude: /node_modules/,
            query: {
              cacheDirectory: t.context.cacheDirectory,
              babelrc: path.join(__dirname, "fixtures/babelrc"),
              presets: ["es2015"],
            },
          },
        ],
      },
    }),
    assign({}, globalConfig, {
      entry: path.join(__dirname, "fixtures/constant.js"),
      output: {
        path: t.context.directory,
      },
      module: {
        loaders: [
          {
            test: /\.jsx?/,
            loader: babelLoader,
            exclude: /node_modules/,
            query: {
              cacheDirectory: t.context.cacheDirectory,
              presets: ["es2015"],
            },
          },
        ],
      },
    }),
  ];

  webpack(config, (err) => {
    t.is(err, null);

    fs.readdir(t.context.cacheDirectory, (err, files) => {
      t.is(err, null);
      t.true(files.length === 2);
      t.end();
    });
  });
});<|MERGE_RESOLUTION|>--- conflicted
+++ resolved
@@ -2,15 +2,9 @@
 import fs from "fs";
 import path from "path";
 import assign from "object-assign";
-<<<<<<< HEAD
-import mkdirp from "mkdirp";
-import rimraf from "rimraf";
-import webpack from "webpack";
-=======
 import rimraf from "rimraf";
 import webpack from "webpack";
 import createTestDirectory from "./helpers/createTestDirectory";
->>>>>>> 931c6195
 
 const defaultCacheDir = path.join(__dirname, "../node_modules/.cache/babel-loader");
 const cacheDir = path.join(__dirname, "output/cache/cachefiles");
@@ -34,21 +28,6 @@
 // can run in parallel
 
 test.cb.beforeEach((t) => {
-<<<<<<< HEAD
-  const directory = path.join(outputDir, t.title.replace(/ /g, "_"));
-  t.context.directory = directory;
-  rimraf(directory, (err) => {
-    if (err) return t.end(err);
-    mkdirp(directory, t.end);
-  });
-});
-test.cb.beforeEach((t) => {
-  const cacheDirectory = path.join(cacheDir, t.title.replace(/ /g, "_"));
-  t.context.cacheDirectory = cacheDirectory;
-  rimraf(cacheDirectory, (err) => {
-    if (err) return t.end(err);
-    mkdirp(cacheDirectory, t.end);
-=======
   createTestDirectory(outputDir, t.title, (err, directory) => {
     if (err) return t.end(err);
     t.context.directory = directory;
@@ -60,7 +39,6 @@
     if (err) return t.end(err);
     t.context.cacheDirectory = directory;
     t.end();
->>>>>>> 931c6195
   });
 });
 test.cb.beforeEach((t) => rimraf(defaultCacheDir, t.end));
@@ -82,20 +60,6 @@
             cacheDirectory: t.context.cacheDirectory,
             presets: ["es2015"],
           },
-<<<<<<< HEAD
-        },
-      ],
-    },
-  });
-
-  webpack(config, (err) => {
-    t.is(err, null);
-
-    fs.readdir(t.context.cacheDirectory, (err, files) => {
-      t.is(err, null);
-      t.true(files.length > 0);
-      t.end();
-=======
         },
       ],
     },
@@ -206,85 +170,13 @@
         t.true(files.length > 0);
         t.end();
       });
->>>>>>> 931c6195
-    });
-  });
-});
-
-<<<<<<< HEAD
-test.cb.serial("should output <hash>.json.gz files to standard cache dir by default", (t) => {
-=======
+    });
+  });
+});
+
 });
 
 test.cb("should have one file per module", (t) => {
->>>>>>> 931c6195
-  const config = assign({}, globalConfig, {
-    output: {
-      path: t.context.directory,
-    },
-    module: {
-      loaders: [
-        {
-          test: /\.jsx?/,
-          loader: babelLoader,
-          exclude: /node_modules/,
-          query: {
-<<<<<<< HEAD
-            cacheDirectory: true,
-=======
-            cacheDirectory: t.context.cacheDirectory,
->>>>>>> 931c6195
-            presets: ["es2015"],
-          },
-        },
-      ],
-    },
-  });
-
-  webpack(config, (err) => {
-    t.is(err, null);
-<<<<<<< HEAD
-
-    fs.readdir(defaultCacheDir, (err, files) => {
-      files = files.filter((file) => /\b[0-9a-f]{5,40}\.json\.gz\b/.test(file));
-
-      t.is(err, null);
-      t.true(files.length > 0);
-      t.end();
-    });
-  });
-});
-
-test.cb.serial("should output files to standard cache dir if set to true in query", (t) => {
-  const config = assign({}, globalConfig, {
-    output: {
-      path: t.context.directory,
-    },
-    module: {
-      loaders: [
-        {
-          test: /\.jsx?/,
-          loader: `${babelLoader}?cacheDirectory=true&presets[]=es2015`,
-          exclude: /node_modules/,
-        },
-      ],
-    },
-  });
-
-  webpack(config, (err) => {
-    t.is(err, null);
-
-    fs.readdir(defaultCacheDir, (err, files) => {
-      files = files.filter((file) => /\b[0-9a-f]{5,40}\.json\.gz\b/.test(file));
-
-      t.is(err, null);
-      t.true(files.length > 0);
-      t.end();
-    });
-  });
-});
-
-test.cb.skip("should read from cache directory if cached file exists", (t) => {
   const config = assign({}, globalConfig, {
     output: {
       path: t.context.directory,
@@ -304,49 +196,9 @@
     },
   });
 
-  // @TODO Find a way to know if the file as correctly read without relying on
-  // Istanbul for coverage.
-  webpack(config, (err) => {
-    t.is(err, null);
-
-    webpack(config, (err) => {
-      t.is(err, null);
-      fs.readdir(t.context.cacheDirectory, (err, files) => {
-        t.is(err, null);
-        t.true(files.length > 0);
-        t.end();
-      });
-    });
-  });
-
-});
-
-test.cb("should have one file per module", (t) => {
-  const config = assign({}, globalConfig, {
-    output: {
-      path: t.context.directory,
-    },
-    module: {
-      loaders: [
-        {
-          test: /\.jsx?/,
-          loader: babelLoader,
-          exclude: /node_modules/,
-          query: {
-            cacheDirectory: t.context.cacheDirectory,
-            presets: ["es2015"],
-          },
-        },
-      ],
-    },
-  });
-
-  webpack(config, (err) => {
-    t.is(err, null);
-
-=======
-
->>>>>>> 931c6195
+  webpack(config, (err) => {
+    t.is(err, null);
+
     fs.readdir(t.context.cacheDirectory, (err, files) => {
       t.is(err, null);
       t.true(files.length === 3);
@@ -355,10 +207,6 @@
   });
 });
 
-<<<<<<< HEAD
-
-=======
->>>>>>> 931c6195
 test.cb("should generate a new file if the identifier changes", (t) => {
   const configs = [
     assign({}, globalConfig, {
