# babel-loader
  > Babel is a compiler for writing next generation JavaScript.

  This package allows the use babel with [webpack](https://github.com/webpack/webpack)

  __Notes:__ Issues with the output should be reported on the babel [issue tracker](https://github.com/babel/babel/issues);

<<<<<<< HEAD
```
$ npm install --save-dev babel-loader babel-core
=======
## Installation

```bash
npm install babel-loader --save-dev
>>>>>>> 27a6cbc2
```

__Note:__ [npm](https://npmjs.com) will deprecate [peerDependencies](https://github.com/npm/npm/issues/6565) on the next major release, so required dependencies like babel-core and webpack will have to be installed manually.

## Usage
  Within your webpack configuration object, you'll need to add the babel-loader to the list of modules, like so:

  ```javascript
module: {
  loaders: [
    {
      test: /\.jsx?$/,
      exclude: /(node_modules|bower_components)/,
      loader: 'babel'
    }
  ]
}
  ```

### Options

See the `babel` [options](http://babeljs.io/docs/usage/options/).

You can pass options to the loader by writting them as a [query string](https://github.com/webpack/loader-utils):

  ```javascript
module: {
  loaders: [
    {
      test: /\.jsx?$/,
      exclude: /(node_modules|bower_components)/,
      loader: 'babel?optional[]=runtime&stage=0'
    }
  ]
}
  ```

  or in a less used format, you can set an object in the webpack config.

  ```javascript
babel: {
  optional: ['runtime'],
  stage: 0
},
module: {
  loaders: [
    {
      test: /\.jsx?$/,
      exclude: /(node_modules|bower_components)/,
      loader: 'babel'
    }
  ]
}
  ```

  __Note:__ options given directly to the loader take precedence in relation to the *global* object.

  This loader also supports the following loader-specific option:

  * `cacheDirectory`: When set, the given directory will be used to cache the results of the loader. Future webpack builds will attempt to read from the cache to avoid needing to run the potentially expensive Babel recompilation process on each run. A value of `true` will cause the loader to use the default OS temporary file directory.

  * `cacheIdentifier`: When set, it will add the given identifier to the cached files. This can be used to force cache busting if the identifier changes. By default the identifier is made by using the babel-core's version and the babel-loader's version.


  __Note:__ The `sourceMap` option is ignored, instead sourceMaps are automatically enabled when webpack is configured to use them (via the `devtool` config option).

## Troubleshooting

### babel-loader is slow!

  Make sure you are transforming as few files as possible. Because you are probably
  matching `/\.js$/`, you might be transforming the `node_modules` folder or other unwanted
  source.

  See the `exclude` option in the `loaders` config as documented above.

### babel is injecting helpers into each file and bloating my code!

  babel uses very small helpers for common functions such as `_extend`. By default
  this will be added to every file that requires it.

  You can instead require the babel runtime as a separate module to avoid the duplication.

  The following configuration disables automatic per-file runtime injection in babel, instead
  requiring `babel-runtime` and making all helper references use it.

  See the [docs](https://babeljs.io/docs/usage/runtime) for more information.

  **NOTE:** You must run `npm install babel-runtime --save` to include this in your project.

```javascript
loaders: [
  // the optional 'runtime' transformer tells babel to require the runtime
  // instead of inlining it.
  {
    test: /\.jsx?$/,
    exclude: /(node_modules|bower_components)/,
    loader: 'babel-loader?optional[]=runtime'
  }
]
```
## [License](http://couto.mit-license.org/)<|MERGE_RESOLUTION|>--- conflicted
+++ resolved
@@ -5,15 +5,10 @@
 
   __Notes:__ Issues with the output should be reported on the babel [issue tracker](https://github.com/babel/babel/issues);
 
-<<<<<<< HEAD
-```
-$ npm install --save-dev babel-loader babel-core
-=======
 ## Installation
 
 ```bash
-npm install babel-loader --save-dev
->>>>>>> 27a6cbc2
+npm install babel-loader babel-core --save-dev
 ```
 
 __Note:__ [npm](https://npmjs.com) will deprecate [peerDependencies](https://github.com/npm/npm/issues/6565) on the next major release, so required dependencies like babel-core and webpack will have to be installed manually.
@@ -115,4 +110,4 @@
   }
 ]
 ```
-## [License](http://couto.mit-license.org/)+## [License](http://couto.mit-license.org/)
