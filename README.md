# babel-loader [![Build Status](https://travis-ci.org/babel/babel-loader.svg?branch=master)](https://travis-ci.org/babel/babel-loader)
  > Babel is a compiler for writing next generation JavaScript.

  This package allows transpiling JavaScript files using [Babel](https://github.com/babel/babel) and [webpack](https://github.com/webpack/webpack).

  __Notes:__ Issues with the output should be reported on the babel [issue tracker](https://github.com/babel/babel/issues);

## Installation

```bash
npm install babel-loader babel-core babel-preset-es2015 --save-dev
```

__Note:__ [npm](https://npmjs.com) will deprecate [auto-installing of peerDependencies](https://github.com/npm/npm/issues/6565) on the next major release, so required peer dependencies like babel-core and webpack will have to be listed explicitly in your `package.json`.

__Note:__ If you're upgrading from babel 5 to babel 6, please take a look [at this guide](https://medium.com/@malyw/how-to-update-babel-5-x-6-x-d828c230ec53#.yqxukuzdk).

## Usage

[Documentation: Using loaders](http://webpack.github.io/docs/using-loaders.html)

  Within your webpack configuration object, you'll need to add the babel-loader to the list of modules, like so:

  ```javascript
module: {
  loaders: [
    {
      test: /\.jsx?$/,
      exclude: /(node_modules|bower_components)/,
      loader: 'babel' // 'babel-loader' is also a legal name to reference
    }
  ]
}
  ```

### Options

See the `babel` [options](http://babeljs.io/docs/usage/options/).

You can pass options to the loader by writing them as a [query string](https://github.com/webpack/loader-utils):

  ```javascript
module: {
  loaders: [
    {
      test: /\.jsx?$/,
      exclude: /(node_modules|bower_components)/,
      loader: 'babel?presets[]=es2015'
    }
  ]
}
  ```

  or by using the query property:

  ```javascript
module: {
  loaders: [
    {
      test: /\.jsx?$/,
      exclude: /(node_modules|bower_components)/,
      loader: 'babel',
      query: {
        presets: ['es2015']
      }
    }
  ]
}
  ```

  This loader also supports the following loader-specific option:

<<<<<<< HEAD
  * `cacheDirectory`: When set, the given directory will be used to cache the results of the loader. Future webpack builds will attempt to read from the cache to avoid needing to run the potentially expensive Babel recompilation process on each run. The default value (`loader: 'babel?cacheDirectory'`) will cause the loader to use the default OS temporary file directory.
=======
  * `cacheDirectory`: Default `false`. When set, the given directory will be used to cache the results of the loader. Future webpack builds will attempt to read from the cache to avoid needing to run the potentially expensive Babel recompilation process on each run. If the value is blank (`loader: 'babel-loader?cacheDirectory'`) the loader will use the default OS temporary file directory.
>>>>>>> 7e976fb6

  * `cacheIdentifier`: Default is a string composed by the babel-core's version, the babel-loader's version and the contents of .babelrc file if it exists. This can set to a custom value to force cache busting if the identifier changes.


  __Note:__ The `sourceMap` option is ignored, instead sourceMaps are automatically enabled when webpack is configured to use them (via the `devtool` config option).

## Troubleshooting

### babel-loader is slow!

  Make sure you are transforming as few files as possible. Because you are probably
  matching `/\.js$/`, you might be transforming the `node_modules` folder or other unwanted
  source.

  To exclude `node_modules`, see the `exclude` option in the `loaders` config as documented above.

  You can also speed up babel-loader by as much as 2x by using the `cacheDirectory` option.
  This will cache transformations to the filesystem.

### babel is injecting helpers into each file and bloating my code!

  babel uses very small helpers for common functions such as `_extend`. By default
  this will be added to every file that requires it.

  You can instead require the babel runtime as a separate module to avoid the duplication.

  The following configuration disables automatic per-file runtime injection in babel, instead
  requiring `babel-runtime` and making all helper references use it.

  See the [docs](https://babeljs.io/docs/usage/runtime) for more information.

  **NOTE:** You must run `npm install babel-runtime --save` to include this in your project.

```javascript
loaders: [
  // the optional 'runtime' transformer tells babel to require the runtime
  // instead of inlining it.
  {
    test: /\.jsx?$/,
    exclude: /(node_modules|bower_components)/,
    loader: 'babel?presets[]=es2015'
  }
]
```

### using `cacheDirectory` fails with ENOENT Error

If using cacheDirectory results in an error similar to the following:

```
ERROR in ./frontend/src/main.jsx
Module build failed: Error: ENOENT, open 'true/350c59cae6b7bce3bb58c8240147581bfdc9cccc.json.gzip'
 @ multi app
```
(notice the `true/` in the filepath)

That means that most likely, you're not setting the options correctly, and you're doing something similar to:

```javascript
loaders: [
  {
    test: /\.jsx?$/,
    exclude: /(node_modules|bower_components)/,
    loader: 'babel?cacheDirectory=true'
  }
]
```

That's not the correct way of setting boolean values. You should do instead:

```javascript
loaders: [
  {
    test: /\.jsx?$/,
    exclude: /(node_modules|bower_components)/,
    loader: 'babel?cacheDirectory'
  }
]
```

or use the [query](https://webpack.github.io/docs/using-loaders.html#query-parameters) property:

```javascript
loaders: [
  // the optional 'runtime' transformer tells babel to require the runtime
  // instead of inlining it.
  {
    test: /\.jsx?$/,
    exclude: /(node_modules|bower_components)/,
    loader: 'babel',
    query: {
      cacheDirectory: true
    }
  }
]
```


### custom polyfills (e.g. Promise library)

Since Babel includes a polyfill that includes a custom [regenerator runtime](https://github.com/facebook/regenerator/blob/master/runtime.js) and [core.js](https://github.com/zloirock/core-js), the following usual shimming method using `webpack.ProvidePlugin` will not work:

```javascript
// ...
        new webpack.ProvidePlugin({
            'Promise': 'bluebird'
        }),
// ...
```

The following approach will not work either:

```javascript
require('babel-runtime/core-js/promise').default = require('bluebird');

var promise = new Promise;
```

which outputs to (using `runtime`):

```javascript
'use strict';

var _Promise = require('babel-runtime/core-js/promise')['default'];

require('babel-runtime/core-js/promise')['default'] = require('bluebird');

var promise = new _Promise();
```

The previous `Promise` library is referenced and used before it is overridden.

One approach is to have a "bootstrap" step in your application that would first override the default globals before your application:

```javascript
// bootstrap.js

require('babel-runtime/core-js/promise').default = require('bluebird');

// ...

require('./app');
```

## [License](http://couto.mit-license.org/)<|MERGE_RESOLUTION|>--- conflicted
+++ resolved
@@ -70,11 +70,7 @@
 
   This loader also supports the following loader-specific option:
 
-<<<<<<< HEAD
-  * `cacheDirectory`: When set, the given directory will be used to cache the results of the loader. Future webpack builds will attempt to read from the cache to avoid needing to run the potentially expensive Babel recompilation process on each run. The default value (`loader: 'babel?cacheDirectory'`) will cause the loader to use the default OS temporary file directory.
-=======
   * `cacheDirectory`: Default `false`. When set, the given directory will be used to cache the results of the loader. Future webpack builds will attempt to read from the cache to avoid needing to run the potentially expensive Babel recompilation process on each run. If the value is blank (`loader: 'babel-loader?cacheDirectory'`) the loader will use the default OS temporary file directory.
->>>>>>> 7e976fb6
 
   * `cacheIdentifier`: Default is a string composed by the babel-core's version, the babel-loader's version and the contents of .babelrc file if it exists. This can set to a custom value to force cache busting if the identifier changes.
 
